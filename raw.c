--- conflicted
+++ resolved
@@ -90,7 +90,6 @@
 	return EXIT_SUCCESS;
 }
 
-<<<<<<< HEAD
 static int iter = 0;
 
 static void *listener(int reason, void *param, void *userdata) {
@@ -100,6 +99,8 @@
 	double length = 0.0;
 	double pulse = 0.0;
 	int buffer[WIRINGX_BUFFER];
+	int pulses[min_pulses < 1 ? 1 : min_pulses], len = 0;
+	unsigned int lines = 0;
 	memset(&buffer, 0, WIRINGX_BUFFER*sizeof(int));
 
 	memset(&nr, 0, 255);
@@ -116,64 +117,43 @@
 
 	if((int)length > 0) {
 		for(i=0;i<(int)length;i++) {
-			if(linefeed == 1) {
+			iter++;
+			if(min_pulses > 0) {
+				if(iter < min_pulses) {
+					pulses[iter] = buffer[i];
+				} else if(iter == min_pulses) {
+					len = printf("%6u %s:", ++lines, hardware) - 1; // don't count the ':' - is added by line_fmt.
+					for(iter = 1; iter < min_pulses; iter++) {
+						if(iter > 1 && (iter-1) % pulses_per_line == 0) {
+							printf(line_fmt, len, (iter-1));
+						}
+						printf(pulse_fmt, pulses[iter]);
+					}
+					if(iter > 1 && (iter-1) % pulses_per_line == 0) {
+						printf(line_fmt, len, (iter-1));
+					}
+					printf(pulse_fmt, buffer[i]);
+				} else {
+					if(iter > 1 && (iter-1) % pulses_per_line == 0) {
+						len = snprintf(NULL, 0, "%6u %s:", lines, hardware) - 1;
+						printf(line_fmt, len, (iter-1));
+					}
+					printf(pulse_fmt, buffer[i]);
+				}
+
+				if(buffer[i] > 5100) {
+					if(iter >= min_pulses) {
+						if(iter >= pulses_per_line) {
+							printf("\n\n");	// space line after large reports.
+						}
+					}
+					iter = 0;
+				}
+			} else if(linefeed == 1) {
 				printf(" %d", buffer[i]);
-				iter++;
 				if(buffer[i] > 5100) {
 					printf(" -# %d\n %s:", iter, hardware);
 					iter = 0;
-=======
-void *receiveOOK(void *param) {
-	int duration = 0, iLoop = 0, len = 0;
-	size_t lines = 0;
-
-	int pulses[min_pulses < 1 ? 1 : min_pulses];
-
-	struct hardware_t *hw = (hardware_t *)param;
-	while(main_loop && hw->receiveOOK) {
-		duration = hw->receiveOOK();
-		if(duration > 0) {
-			iLoop++;
-			if(min_pulses > 0) {
-				if(iLoop < min_pulses) {
-					pulses[iLoop] = duration;
-				} else if(iLoop == min_pulses) {
-					len = printf("%6u %s:", ++lines, hw->id) - 1; // don't count the ':' - is added by line_fmt.
-					for(iLoop = 1; iLoop < min_pulses; iLoop++) {
-						if(iLoop > 1 && (iLoop-1)%pulses_per_line == 0) {
-							printf(line_fmt, len, (iLoop-1));
-						}
-						printf(pulse_fmt, pulses[iLoop]);
-					}
-					if(iLoop > 1 && (iLoop-1)%pulses_per_line == 0) {
-						printf(line_fmt, len, (iLoop-1));
-					}
-					printf(pulse_fmt, duration);
-				} else {
-					if((iLoop-1)%pulses_per_line == 0) {
-						printf(line_fmt, len, (iLoop-1));
-					}
-					printf(pulse_fmt, duration);
-				}
-
-				if(duration > 5100) {
-					if(iLoop >= min_pulses) {
-						printf(line_fmt, len, iLoop);
-						printf(" -#: %d\n", iLoop);
-						if(iLoop >= pulses_per_line) {
-							printf("\n");	// space line after large reports.
-						}
-					}
-					iLoop = 0;
-				}
-			}
-			else if(linefeed == 1) {
-				if(duration > 5100) {
-					printf(" %d -#: %d\n%s: ",duration, iLoop, hw->id);
-					iLoop = 0;
-				} else {
-					printf(" %d", duration);
->>>>>>> 4fd63651
 				}
 			} else {
 				printf("%s: %d\n", hardware, buffer[i]);
@@ -183,7 +163,6 @@
 	return NULL;
 }
 
-<<<<<<< HEAD
 static void signal_cb(uv_signal_t *handle, int signum) {
 	uv_stop(uv_default_loop());
 	main_gc();
@@ -210,51 +189,6 @@
 	if(onclose == 1) {
 		while(uv_loop_close(uv_default_loop()) == UV_EBUSY) {
 			usleep(10);
-=======
-void *receivePulseTrain(void *param) {
-	struct rawcode_t r;
-	size_t lines = 0;
-	int i = 0, len = 0;
-
-	struct hardware_t *hw = (hardware_t *)param;
-	while(main_loop && hw->receivePulseTrain) {
-		hw->receivePulseTrain(&r);
-		if(r.length == -1) {
-			main_gc();
-			break;
-		} else if(r.length > 0) {
-			if(min_pulses > 0) {
-				int have_nl = 0;
-				if(r.length >= min_pulses) {
-					len = printf("%6u %s:", ++lines, hw->id) - 1; // don't count the ':' - is added by line_fmt.
-					for(i = 0; i < r.length; i++) {
-						if((i > 0 && i%pulses_per_line == 0) || have_nl) {
-							printf(line_fmt, len, i);
-						}
-						printf(pulse_fmt, r.pulses[i]);
-						have_nl = 0;
-						if(r.pulses[i] > 5100) {
-							printf(" -#: %d\n", i+1);
-							have_nl = 1;
-						}
-					}
-				}
-				if(r.length >= pulses_per_line || !have_nl) {
-					printf("\n");
-				}
-				continue;
-			}
-			for(i=0;i<r.length;i++) {
-				if(linefeed == 1) {
-					printf(" %d", r.pulses[i]);
-					if(r.pulses[i] > 5100) {
-						printf(" -# %d\n %s:", i+1, hw->id);
-					}
-				} else {
-					printf("%s: %d\n", hw->id, r.pulses[i]);
-				}
-			}
->>>>>>> 4fd63651
 		}
 	}
 }
@@ -307,6 +241,8 @@
 	options_add(&options, "L", "linefeed", OPTION_NO_VALUE, 0, JSON_NULL, NULL, NULL);
 	options_add(&options, "Ls", "storage-root", OPTION_HAS_VALUE, 0, JSON_NULL, NULL, NULL);
 	options_add(&options, "Ll", "lua-root", OPTION_HAS_VALUE, 0, JSON_NULL, NULL, NULL);
+	options_add(&options, "m", "minpulses", OPTION_HAS_VALUE, 0, JSON_NULL, NULL, NULL);
+	options_add(&options, "p", "pulsesperline", OPTION_HAS_VALUE, 0, JSON_NULL, NULL, NULL);
 
 	if(options_parse(options, argc, argv, 1) == -1) {
 		help = 1;
@@ -318,14 +254,45 @@
 		printf("\t -V  --version\t\t\tdisplay version\n");
 		printf("\t -L  --linefeed\t\t\tstructure raw printout\n");
 		printf("\t -C  --config\t\t\tconfig file\n");
+		printf("\t -L  --linefeed\t\t\tstructure raw printout\n");
+		printf("\t -m  --minpulses\t\tprint nothing if not at least # pulses (implies --linefeed).\n");
+		printf("\t -p  --pulsesperline\t\tpulses to print per line (10 by default; implies --linefeed).\n");
 		printf("\t -Ls --storage-root=xxxx\tlocation of the storage lua modules\n");
 		printf("\t -Ll --lua-root=xxxx\t\tlocation of the plain lua modules\n");
 		goto close;
 	}
 
-<<<<<<< HEAD
 	if(options_exists(options, "L") == 0) {
 		linefeed = 1;
+	}
+
+	if(options_exists(options, "m") == 0) {
+		options_get_number(options, "m", &min_pulses);
+		if(min_pulses < 1) {
+			logprintf(LOG_ERR, "%s: --minpulses must be 1 or more.", progname);
+			goto close;
+		}
+	}
+
+	if(options_exists(options, "p") == 0) {
+		options_get_number(options, "p", &pulses_per_line);
+		if(pulses_per_line < 1) {
+			logprintf(LOG_ERR, "%s: --pulses_per_line must be 1 or more.", progname);
+			goto close;
+		}
+	}
+
+	if(pulses_per_line > 0 || min_pulses > 0) {
+		linefeed = 1;
+	}
+	if(linefeed == 1) {
+		if(pulses_per_line > 0) {
+			if(min_pulses < 1) {
+				min_pulses = 1;
+			}
+		} else if(min_pulses > 0) {
+			pulses_per_line = 10;
+		}
 	}
 
 	if(options_exists(options, "V") == 0) {
@@ -343,66 +310,9 @@
 		if(config_root(arg) == -1) {
 			logprintf(LOG_ERR, "%s is not valid storage lua modules path", arg);
 			goto close;
-=======
-	options_add(&options, 'H', "help", OPTION_NO_VALUE, 0, JSON_NULL, NULL, NULL);
-	options_add(&options, 'V', "version", OPTION_NO_VALUE, 0, JSON_NULL, NULL, NULL);
-	options_add(&options, 'C', "config", OPTION_HAS_VALUE, 0, JSON_NULL, NULL, NULL);
-	options_add(&options, 'L', "linefeed", OPTION_NO_VALUE, 0, JSON_NULL, NULL, NULL);
-	options_add(&options, 'm', "minpulses", OPTION_HAS_VALUE, 0, JSON_NULL, NULL, NULL);
-	options_add(&options, 'p', "pulsesperpline", OPTION_HAS_VALUE, 0, JSON_NULL, NULL, NULL);
-
-	while (1) {
-		int c;
-		c = options_parse(&options, argc, argv, 1, &args);
-		if(c == -1)
-			break;
-		if(c == -2)
-			c = 'H';
-		switch (c) {
-			case 'H':
-				printf("Usage: %s [options]\n", progname);
-				printf("\t -H --help\t\tdisplay usage summary\n");
-				printf("\t -V --version\t\tdisplay version\n");
-				printf("\t -L --linefeed\t\tstructure raw printout\n");
-				printf("\t -m --minpulses count\t  Print nothing if not at least count pulses. Implies --linefeed.\n");
-				printf("\t -p --pulsesperline count Pulses to print per line (10 by default). Implies --linefeed.\n");
-				printf("\t -C --config\t\tconfig file\n");
-				goto close;
-			break;
-			case 'L':
-				linefeed = 1;
-			break;
-			case 'V':
-				printf("%s v%s\n", progname, PILIGHT_VERSION);
-				goto close;
-			break;
-			case 'C':
-				configtmp = REALLOC(configtmp, strlen(args)+1);
-				strcpy(configtmp, args);
-			break;
-			case 'm':
-				min_pulses = atoi(args);
-				if(min_pulses < 1) {
-					printf("%s: --minpulses must be 1 or more.\n", progname);
-					goto close;
-				}
-				break;
-			case 'p':
-				pulses_per_line = atoi(args);
-				if(pulses_per_line < 1) {
-					printf("%s: --pulsesperline must be 1 or more.\n", progname);
-					goto close;
-				}
-				break;
-			default:
-				printf("Usage: %s [options]\n", progname);
-				goto close;
-			break;
->>>>>>> 4fd63651
-		}
-	}
-
-<<<<<<< HEAD
+		}
+	}
+
 	if(options_exists(options, "Ll") == 0) {
 		options_get_string(options, "Ll", &lua_root);
 	}
@@ -438,24 +348,6 @@
 			}
 		}
 		FREE(ret);
-=======
-	if(pulses_per_line > 0 || min_pulses > 0) {
-		linefeed = 1;
-	}
-	if(linefeed == 1) {
-		if(pulses_per_line > 0) {
-			if(min_pulses < 1) {
-				min_pulses = 1;
-			}
-		} else if(min_pulses > 0) {
-			pulses_per_line = 10;
-		}
-	}
-
-#ifdef _WIN32
-	if((pid = check_instances(L"pilight-raw")) != -1) {
-		logprintf(LOG_NOTICE, "pilight-raw is already running");
->>>>>>> 4fd63651
 		goto close;
 	}
 	if(ret != NULL) {
@@ -508,7 +400,10 @@
 	plua_metatable_set_number(table, "registry.hardware.RF433.minrawlen", 0);
 	plua_metatable_set_number(table, "registry.hardware.RF433.maxrawlen", WIRINGX_BUFFER);
 
+	log_shell_disable();
+	
 	if(config_hardware_run() == -1) {
+		log_shell_enable();
 		logprintf(LOG_NOTICE, "there are no hardware modules configured");
 		uv_stop(uv_default_loop());
 	}
@@ -534,4 +429,4 @@
 	main_gc();
 
 	return (EXIT_FAILURE);
-}+}
