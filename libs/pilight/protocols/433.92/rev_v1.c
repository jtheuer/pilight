/*
	Copyright (C) 2013 CurlyMo & neevedr

	This file is part of pilight.

	pilight is free software: you can redistribute it and/or modify it under the
	terms of the GNU General Public License as published by the Free Software
	Foundation, either version 3 of the License, or (at your option) any later
	version.

	pilight is distributed in the hope that it will be useful, but WITHOUT ANY
	WARRANTY; without even the implied warranty of MERCHANTABILITY or FITNESS FOR
	A PARTICULAR PURPOSE.  See the GNU General Public License for more details.

	You should have received a copy of the GNU General Public License
	along with pilight. If not, see	<http://www.gnu.org/licenses/>
*/

#include <stdio.h>
#include <stdlib.h>
#include <string.h>
#include <math.h>

#include "../../core/pilight.h"
#include "../../core/common.h"
#include "../../core/dso.h"
#include "../../core/log.h"
#include "../protocol.h"
#include "../../core/binary.h"
#include "../../core/gc.h"
#include "rev_v1.h"

#define PULSE_MULTIPLIER	3
#define MIN_PULSE_LENGTH	314
#define MAX_PULSE_LENGTH	324
#define AVG_PULSE_LENGTH	319
#define RAW_LENGTH				50

static int validate(void) {
	if(rev1_switch->rawlen == RAW_LENGTH) {
		if(rev1_switch->raw[rev1_switch->rawlen-1] >= (MIN_PULSE_LENGTH*PULSE_DIV) &&
		   rev1_switch->raw[rev1_switch->rawlen-1] <= (MAX_PULSE_LENGTH*PULSE_DIV)) {
			return 0;
		}
	}

	return -1;
}

static void createMessage(char *message, char *id, int unit, int state) {
	int x = snprintf(message, 255, "{\"id\":\"%s\",", id);
	x += snprintf(&message[x], 255-x, "\"unit\":%d,", unit);

	if(state == 1) {
		x += snprintf(&message[x], 255-x, "\"state\":\"off\"");
	} else {
		x += snprintf(&message[x], 255-x, "\"state\":\"on\"");
	}
	x += snprintf(&message[x], 255-x, "}");
}

static void parseCode(char *message) {
	int x = 0, z = 65, binary[RAW_LENGTH/4];
	char id[3];

	if(rev1_switch->rawlen>RAW_LENGTH) {
		logprintf(LOG_ERR, "rev1_switch: parsecode - invalid parameter passed %d", rev1_switch->rawlen);
		return;
	}

	/* Convert the one's and zero's into binary */
	for(x=0;x<rev1_switch->rawlen-2;x+=4) {
		if(rev1_switch->raw[x+3] > (int)((double)AVG_PULSE_LENGTH*((double)PULSE_MULTIPLIER/2))) {
			binary[x/4]=1;
		} else if(rev1_switch->raw[x+0] > (int)((double)AVG_PULSE_LENGTH*((double)PULSE_MULTIPLIER/2))) {
			binary[x/4]=2;
		} else {
			binary[x/4]=0;
		}
	}

	for(x=9;x>=5;--x) {
		if(binary[x] == 2) {
			break;
		}
		z++;
	}

	int unit = binToDecRev(binary, 0, 5);
	int state = binary[10];
	int y = binToDecRev(binary, 6, 9);
	sprintf(&id[0], "%c%d", z, y);

	createMessage(message, id, unit, state);
}

static void createLow(int s, int e) {
	int i;

	for(i=s;i<=e;i+=4) {
		rev1_switch->raw[i]=(AVG_PULSE_LENGTH);
		rev1_switch->raw[i+1]=(PULSE_MULTIPLIER*AVG_PULSE_LENGTH);
		rev1_switch->raw[i+2]=(PULSE_MULTIPLIER*AVG_PULSE_LENGTH);
		rev1_switch->raw[i+3]=(AVG_PULSE_LENGTH);
	}
}

static void createMed(int s, int e) {
	int i;

	for(i=s;i<=e;i+=4) {
		rev1_switch->raw[i]=(PULSE_MULTIPLIER*AVG_PULSE_LENGTH);
		rev1_switch->raw[i+1]=(AVG_PULSE_LENGTH);
		rev1_switch->raw[i+2]=(PULSE_MULTIPLIER*AVG_PULSE_LENGTH);
		rev1_switch->raw[i+3]=(AVG_PULSE_LENGTH);
	}
}

static void createHigh(int s, int e) {
	int i;

	for(i=s;i<=e;i+=4) {
		rev1_switch->raw[i]=(AVG_PULSE_LENGTH);
		rev1_switch->raw[i+1]=(PULSE_MULTIPLIER*AVG_PULSE_LENGTH);
		rev1_switch->raw[i+2]=(AVG_PULSE_LENGTH);
		rev1_switch->raw[i+3]=(PULSE_MULTIPLIER*AVG_PULSE_LENGTH);
	}
}

static void clearCode(void) {
	createMed(0,4);
	createLow(4,47);
}

static void createUnit(int unit) {
	int binary[255];
	int length = 0;
	int i=0, x=0;

	length = decToBinRev(unit, binary);
	for(i=0;i<=length;i++) {
		if(binary[i]==1) {
			x=i*4;
			createHigh(23-(x+3), 23-x);
		}
	}
}

static void createId(char *id) {
	int l = ((int)(id[0]))-65;
	int y = atoi(&id[1]);
	int binary[255];
	int length = 0;
	int i=0, x=0;

	length = decToBinRev(y, binary);
	for(i=0;i<=length;i++) {
		x=i*4;
		if(binary[i]==1) {
			createHigh(39-(x+3), 39-x);
		}
	}
	x=(l*4);
	createMed(39-(x+3), 39-x);
}

static void createState(int state) {
	if(state == 0) {
		createMed(40,43);
		createHigh(44,47);
	} else {
		createHigh(40,43);
		createMed(44,47);
	}
}

static void createFooter(void) {
	rev1_switch->raw[48]=(AVG_PULSE_LENGTH);
	rev1_switch->raw[49]=(PULSE_DIV*AVG_PULSE_LENGTH);
}

static int createCode(struct JsonNode *code, char *message) {
	char id[3] = {'\0'};
	int unit = -1;
	int state = -1;
	double itmp = -1;
	char *stmp;

	strcpy(id, "-1");

	if(json_find_string(code, "id", &stmp) == 0)
		strcpy(id, stmp);

	if(json_find_number(code, "off", &itmp) == 0)
		state=0;
	else if(json_find_number(code, "on", &itmp) == 0)
		state=1;

	if(json_find_number(code, "unit", &itmp) == 0)
		unit = (int)round(itmp);

	if(strcmp(id, "-1") == 0 || unit == -1 || state == -1) {
		logprintf(LOG_ERR, "rev1_switch: insufficient number of arguments");
		return EXIT_FAILURE;
	} else if((int)(id[0]) < 65 || (int)(id[0]) > 70) {
		logprintf(LOG_ERR, "rev1_switch: invalid id range");
		return EXIT_FAILURE;
	} else if(atoi(&id[1]) < 0 || atoi(&id[1]) > 31) {
		logprintf(LOG_ERR, "rev1_switch: invalid id range");
		return EXIT_FAILURE;
	} else if(unit > 63 || unit < 0) {
		logprintf(LOG_ERR, "rev1_switch: invalid unit range");
		return EXIT_FAILURE;
	} else {
		createMessage(message, id, unit, state);
		clearCode();
		createUnit(unit);
		createId(id);
		createState(state);
		createFooter();
		rev1_switch->rawlen = RAW_LENGTH;
	}
	return EXIT_SUCCESS;
}

static void printHelp(void) {
	printf("\t -t --on\t\t\tsend an on signal\n");
	printf("\t -f --off\t\t\tsend an off signal\n");
	printf("\t -u --unit=unit\t\t\tcontrol a device with this unit code\n");
	printf("\t -i --id=id\t\t\tcontrol a device with this id\n");
}

#if !defined(MODULE) && !defined(_WIN32)
__attribute__((weak))
#endif
void rev1Init(void) {

	protocol_register(&rev1_switch);
	protocol_set_id(rev1_switch, "rev1_switch");
	protocol_device_add(rev1_switch, "rev1_switch", "Rev Switches v1");
	rev1_switch->devtype = SWITCH;
	rev1_switch->hwtype = RF433;
	rev1_switch->minrawlen = RAW_LENGTH;
	rev1_switch->maxrawlen = RAW_LENGTH;
	rev1_switch->maxgaplen = MAX_PULSE_LENGTH*PULSE_DIV;
	rev1_switch->mingaplen = MIN_PULSE_LENGTH*PULSE_DIV;

	options_add(&rev1_switch->options, 't', "on", OPTION_NO_VALUE, DEVICES_STATE, JSON_STRING, NULL, NULL);
	options_add(&rev1_switch->options, 'f', "off", OPTION_NO_VALUE, DEVICES_STATE, JSON_STRING, NULL, NULL);
	options_add(&rev1_switch->options, 'u', "unit", OPTION_HAS_VALUE, DEVICES_ID, JSON_NUMBER, NULL, "^([0-9]|[1-5][0-9]|6[0-3])$");
	options_add(&rev1_switch->options, 'i', "id", OPTION_HAS_VALUE, DEVICES_ID, JSON_STRING, NULL, "^[ABCDEF](3[012]?|[012][0-9]|[0-9]{1})$");

	options_add(&rev1_switch->options, 0, "readonly", OPTION_HAS_VALUE, GUI_SETTING, JSON_NUMBER, (void *)0, "^[10]{1}$");
	options_add(&rev1_switch->options, 0, "confirm", OPTION_HAS_VALUE, GUI_SETTING, JSON_NUMBER, (void *)0, "^[10]{1}$");

	rev1_switch->parseCode=&parseCode;
	rev1_switch->createCode=&createCode;
	rev1_switch->printHelp=&printHelp;
	rev1_switch->validate=&validate;
}

#if defined(MODULE) && !defined(_WIN32)
void compatibility(struct module_t *module) {
	module->name = "rev1_switch";
	module->version = "0.14";
<<<<<<< HEAD
	module->reqversion = "7.0";
	module->reqcommit = "94";
=======
	module->reqversion = "6.0";
	module->reqcommit = "84";
>>>>>>> 4cdb046f
}

void init(void) {
	rev1Init();
}
#endif<|MERGE_RESOLUTION|>--- conflicted
+++ resolved
@@ -263,13 +263,8 @@
 void compatibility(struct module_t *module) {
 	module->name = "rev1_switch";
 	module->version = "0.14";
-<<<<<<< HEAD
 	module->reqversion = "7.0";
 	module->reqcommit = "94";
-=======
-	module->reqversion = "6.0";
-	module->reqcommit = "84";
->>>>>>> 4cdb046f
 }
 
 void init(void) {
