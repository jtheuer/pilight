--- conflicted
+++ resolved
@@ -60,15 +60,9 @@
 	id = binToDec(binary, 0, 9);
 	id = (~id) & 1023;
 
-<<<<<<< HEAD
 	x = snprintf(message, 255, "{\"id\":%d,", id);
 	x += snprintf(&message[x], 255-x, "\"state\":\"alarm\"");
 	x += snprintf(&message[x], 255-x, "}");
-=======
-	secudo_smoke->message = json_mkobject();
-	json_append_member(secudo_smoke->message, "id", json_mknumber(id, 0));
-	json_append_member(secudo_smoke->message, "state", json_mkstring("alarm"));
->>>>>>> 4cdb046f
 }
 
 #if !defined(MODULE) && !defined(_WIN32)
@@ -95,15 +89,9 @@
 #if defined(MODULE) && !defined(_WIN32)
 void compatibility(struct module_t *module) {
 	module->name = "secudo_smoke_sensor";
-<<<<<<< HEAD
 	module->version = "2.0";
 	module->reqversion = "7.0";
 	module->reqcommit = "94";
-=======
-	module->version = "1.1";
-	module->reqversion = "6.0";
-	module->reqcommit = "38";
->>>>>>> 4cdb046f
 }
 
 void init(void) {
