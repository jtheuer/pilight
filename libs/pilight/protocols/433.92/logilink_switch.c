/*
	Copyright (C) 2015 CurlyMo, Meloen and Scarala

	This file is part of pilight.

	pilight is free software: you can redistribute it and/or modify it under the
	terms of the GNU General Public License as published by the Free Software
	Foundation, either version 3 of the License, or (at your option) any later
	version.

	pilight is distributed in the hope that it will be useful, but WITHOUT ANY
	WARRANTY; without even the implied warranty of MERCHANTABILITY or FITNESS FOR
	A PARTICULAR PURPOSE.  See the GNU General Public License for more details.

	You should have received a copy of the GNU General Public License
	along with pilight. If not, see	<http://www.gnu.org/licenses/>
*/

#include <stdio.h>
#include <stdlib.h>
#include <string.h>
#include <math.h>

#include "../../core/pilight.h"
#include "../../core/common.h"
#include "../../core/dso.h"
#include "../../core/log.h"
#include "../protocol.h"
#include "../../core/binary.h"
#include "../../core/gc.h"
#include "logilink_switch.h"

#define PULSE_MULTIPLIER	3
#define MIN_PULSE_LENGTH	279
#define MAX_PULSE_LENGTH	289
#define AVG_PULSE_LENGTH	284
#define RAW_LENGTH				50

static int validate(void) {
	if(logilink_switch->rawlen == RAW_LENGTH) {
		if(logilink_switch->raw[logilink_switch->rawlen-1] >= (MIN_PULSE_LENGTH*PULSE_DIV) &&
		   logilink_switch->raw[logilink_switch->rawlen-1] <= (MAX_PULSE_LENGTH*PULSE_DIV)) {
			return 0;
		}
	}

	return -1;
}

static void createMessage(char *message, int systemcode, int unitcode, int state) {
	int x = snprintf(message, 255, "{\"systemcode\":%d,", systemcode);
	x += snprintf(&message[x], 255-x, "\"unitcode\":%d,", unitcode);

	if(state == 0) {
		x += snprintf(&message[x], 255-x, "\"state\":\"on\"");
	} else {
		x += snprintf(&message[x], 255-x, "\"state\":\"off\"");
	}
	x += snprintf(&message[x], 255-x, "}");
}

static void parseCode(char *message) {
	int i = 0, x = 0, binary[RAW_LENGTH/2];
	int systemcode = 0, state = 0, unitcode = 0;

	if(logilink_switch->rawlen>RAW_LENGTH) {
		logprintf(LOG_ERR, "logilink_switch: parsecode - invalid parameter passed %d", logilink_switch->rawlen);
		return;
	}

	for(x=0;x<logilink_switch->rawlen-1;x+=2) {
		if(logilink_switch->raw[x] > (int)((double)AVG_PULSE_LENGTH*((double)PULSE_MULTIPLIER/2))) {
			binary[i++] = 1;
		} else {
			binary[i++] = 0;
		}
	}
	systemcode = binToDecRev(binary, 0, 19);
	state = binary[20];
	unitcode = binToDecRev(binary, 21, 23);

	createMessage(message, systemcode, unitcode, state);
}

static void createLow(int s, int e) {
	int i = 0;

	for(i=s;i<=e;i+=2) {
		logilink_switch->raw[i]=(AVG_PULSE_LENGTH);
		logilink_switch->raw[i+1]=(PULSE_MULTIPLIER*AVG_PULSE_LENGTH);
	}
}

static void createHigh(int s, int e) {
	int i = 0;

	for(i=s;i<=e;i+=2) {
		logilink_switch->raw[i]=(PULSE_MULTIPLIER*AVG_PULSE_LENGTH);
		logilink_switch->raw[i+1]=(AVG_PULSE_LENGTH);
	}
}

static void clearCode(void) {
	createLow(0, logilink_switch->rawlen-2);
}

static void createSystemCode(int systemcode) {
	int binary[255];
	int length=0;
	int i = 0, x = 38;

	length = decToBin(systemcode, binary);
	for(i=length;i>=0;i--) {
		if(binary[i] == 1) {
			createHigh(x, x+1);
		}

		x -= 2;
	}
}

static void createUnitCode(int unitcode) {
	switch(unitcode) {
		case 7:
			createHigh(42, 47);	// Button 1
		break;
		case 3:
			createLow(42, 43); // Button 2
			createHigh(44, 47);
		break;
		case 5:
			createHigh(42, 43); // Button 3
			createLow(44, 45);
			createHigh(46, 47);
		break;
		case 6:
			createHigh(42, 45); // Button 4
			createLow(46, 47);
		break;
		case 0:
			createLow(42, 47);	// Button ALL OFF
		break;
		default:
		break;
	}
}

static void createState(int state) {
	if(state == 1) {
		createLow(40, 41);
	} else {
		createHigh(40, 41);
	}
}

static void createFooter(void) {
	logilink_switch->raw[48]=(AVG_PULSE_LENGTH);
	logilink_switch->raw[49]=(PULSE_DIV*AVG_PULSE_LENGTH);
}

static int createCode(struct JsonNode *code, char *message) {
	int systemcode = -1;
	int unitcode = -1;
	int state = -1;
	double itmp = 0;

	if(json_find_number(code, "systemcode", &itmp) == 0)
		systemcode = (int)round(itmp);
	if(json_find_number(code, "unitcode", &itmp) == 0)
		unitcode = (int)round(itmp);
	if(json_find_number(code, "off", &itmp) == 0)
		state=1;
	else if(json_find_number(code, "on", &itmp) == 0)
		state=0;

	if(systemcode == -1 || unitcode == -1 || state == -1) {
		logprintf(LOG_ERR, "logilink_switch: insufficient number of arguments");
		return EXIT_FAILURE;
	} else if(systemcode > 2097151 || systemcode < 0) {
		logprintf(LOG_ERR, "logilink_switch: invalid systemcode range");
		return EXIT_FAILURE;
	} else if(unitcode > 7 || unitcode < 0) {
		logprintf(LOG_ERR, "logilink_switch: invalid unitcode range");
		return EXIT_FAILURE;
	} else {
		createMessage(message, systemcode, unitcode, state);
		clearCode();
		createSystemCode(systemcode);
		createUnitCode(unitcode);
		createState(state);
		createFooter();
		logilink_switch->rawlen = RAW_LENGTH;
	}
	return EXIT_SUCCESS;
}

static void printHelp(void) {
	printf("\t -s --systemcode=systemcode\tcontrol a device with this systemcode\n");
	printf("\t -u --unitcode=unitcode\t\tcontrol a device with this unitcode\n");
	printf("\t -t --on\t\t\tsend an on signal\n");
	printf("\t -f --off\t\t\tsend an off signal\n");
}

#if !defined(MODULE) && !defined(_WIN32)
__attribute__((weak))
#endif

void logilinkSwitchInit(void) {
	protocol_register(&logilink_switch);
	protocol_set_id(logilink_switch, "logilink_switch");
	protocol_device_add(logilink_switch, "logilink_switch", "Logilink Switches");
	logilink_switch->devtype = SWITCH;
	logilink_switch->hwtype = RF433;
	logilink_switch->minrawlen = RAW_LENGTH;
	logilink_switch->maxrawlen = RAW_LENGTH;
	logilink_switch->maxgaplen = MAX_PULSE_LENGTH*PULSE_DIV;
	logilink_switch->mingaplen = MIN_PULSE_LENGTH*PULSE_DIV;

	options_add(&logilink_switch->options, 's', "systemcode", OPTION_HAS_VALUE, DEVICES_ID, JSON_NUMBER, NULL, NULL);
	options_add(&logilink_switch->options, 'u', "unitcode", OPTION_HAS_VALUE, DEVICES_ID, JSON_NUMBER, NULL, "^[0-7]$");
	options_add(&logilink_switch->options, 't', "on", OPTION_NO_VALUE, DEVICES_STATE, JSON_STRING, NULL, NULL);
	options_add(&logilink_switch->options, 'f', "off", OPTION_NO_VALUE, DEVICES_STATE, JSON_STRING, NULL, NULL);

	options_add(&logilink_switch->options, 0, "readonly", OPTION_HAS_VALUE, GUI_SETTING, JSON_NUMBER, (void *)0, "^[10]{1}$");
	options_add(&logilink_switch->options, 0, "confirm", OPTION_HAS_VALUE, GUI_SETTING, JSON_NUMBER, (void *)0, "^[10]{1}$");

	logilink_switch->parseCode=&parseCode;
	logilink_switch->createCode=&createCode;
	logilink_switch->printHelp=&printHelp;
	logilink_switch->validate=&validate;
}

#if defined(MODULE) && !defined(_WIN32)
void compatibility(struct module_t *module) {
	module->name = "logilink_sitch";
<<<<<<< HEAD
	module->version = "2.0";
	module->reqversion = "7.0";
	module->reqcommit = "94";
=======
	module->version = "1.1";
	module->reqversion = "6.0";
	module->reqcommit = "84";
>>>>>>> 4cdb046f
}

void init(void) {
	logilinkSwitchInit();
}
#endif<|MERGE_RESOLUTION|>--- conflicted
+++ resolved
@@ -233,15 +233,9 @@
 #if defined(MODULE) && !defined(_WIN32)
 void compatibility(struct module_t *module) {
 	module->name = "logilink_sitch";
-<<<<<<< HEAD
 	module->version = "2.0";
 	module->reqversion = "7.0";
 	module->reqcommit = "94";
-=======
-	module->version = "1.1";
-	module->reqversion = "6.0";
-	module->reqcommit = "84";
->>>>>>> 4cdb046f
 }
 
 void init(void) {
