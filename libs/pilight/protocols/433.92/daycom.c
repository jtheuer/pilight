--- conflicted
+++ resolved
@@ -240,15 +240,9 @@
 #if defined(MODULE) && !defined(_WIN32)
 void compatibility(struct module_t *module) {
 	module->name = "daycom";
-<<<<<<< HEAD
 	module->version = "2.0";
 	module->reqversion = "7.0";
 	module->reqcommit = "94";
-=======
-	module->version = "1.1";
-	module->reqversion = "6.0";
-	module->reqcommit = "187";
->>>>>>> 4cdb046f
 }
 
 void init(void) {
