/*
	Copyright (C) 2014 - 2016 CurlyMo

  This Source Code Form is subject to the terms of the Mozilla Public
  License, v. 2.0. If a copy of the MPL was not distributed with this
  file, You can obtain one at http://mozilla.org/MPL/2.0/.
*/

#include <stdio.h>
#include <stdlib.h>
#include <string.h>
#include <math.h>

#include "../../core/pilight.h"
#include "../../core/common.h"
#include "../../core/dso.h"
#include "../../core/log.h"
#include "../protocol.h"
#include "../../core/binary.h"
#include "../../core/gc.h"
#include "tfa.h"

#define PULSE_MULTIPLIER	13
#define MIN_PULSE_LENGTH	220
#define MAX_PULSE_LENGTH	250
#define AVG_PULSE_LENGTH	235
#define RAW_LENGTH			86
#define MIN_RAW_LENGTH		86
#define MAX_RAW_LENGTH		88

typedef struct settings_t {
	double id;
	double channel;
	double temp;
	double humi;
	struct settings_t *next;
} settings_t;

static struct settings_t *settings = NULL;

static int validate(void) {
	if(tfa->rawlen == MIN_RAW_LENGTH || tfa->rawlen == MAX_RAW_LENGTH) {
		if(tfa->raw[tfa->rawlen-1] >= (MIN_PULSE_LENGTH*PULSE_DIV) &&
		   tfa->raw[tfa->rawlen-1] <= (MAX_PULSE_LENGTH*PULSE_DIV)) {
			return 0;
		}
	}
	return -1;
}

static void parseCode(char *message) {
	int binary[RAW_LENGTH/2];
	int temp1 = 0, temp2 = 0, temp3 = 0;
	int humi1 = 0, humi2 = 0;
	int id = 0, battery = 0;
	int channel = 0;
	int i = 0, x = 0, xLoop = 1;
	double humi_offset = 0.0, temp_offset = 0.0;
	double temperature = 0.0, humidity = 0.0;

	if (tfa->rawlen == MAX_RAW_LENGTH) {
		xLoop = 3;	// Skip the two Header Pulses
	}

	for(x=xLoop;x<tfa->rawlen-2;x+=2) {
		if(tfa->raw[x] > AVG_PULSE_LENGTH*PULSE_MULTIPLIER) {
			binary[i++] = 1;
		} else {
			binary[i++] = 0;
		}
	}

	id = binToDecRev(binary, 2, 9);
	channel = binToDecRev(binary, 12, 13) + 1;

	temp1 = binToDecRev(binary, 14, 17);
	temp2 = binToDecRev(binary, 18, 21);
	temp3 = binToDecRev(binary, 22, 25);

	// Convert from °F to °C,  a zero value is equivalent to -90.00 °F with an exp of 10, we enlarge that to 2 digit
	temperature = (double)(((((temp1 + temp2*16 + temp3*256) * 10) - 9000 - 3200) * 5) / 9);

	humi1 = binToDecRev(binary, 26, 29);
	humi2 = binToDecRev(binary, 30, 33);
	humidity = (double)(humi1 + humi2*16);

	if(binToDecRev(binary, 35, 35) == 1) {
		battery = 0;
	} else {
		battery = 1;
	}

	struct settings_t *tmp = settings;
	while(tmp) {
		if(fabs(tmp->id-id) < EPSILON && fabs(tmp->channel-channel) < EPSILON) {
			humi_offset = tmp->humi;
			temp_offset = tmp->temp;
			break;
		}
		tmp = tmp->next;
	}

	temperature += temp_offset;
	humidity += humi_offset;

	snprintf(message, 255,
		"{\"id\":%d,\"temperature\":%.2f,\"humidity\":%.2f,\"channel\":%d,\"battery\":%d}",
		id, temperature/100, humidity, channel, battery
	);
}

static int checkValues(struct JsonNode *jvalues) {
	struct JsonNode *jid = NULL;

	if((jid = json_find_member(jvalues, "id"))) {
		struct settings_t *snode = NULL;
		struct JsonNode *jchild = NULL;
		struct JsonNode *jchild1 = NULL;
		double channel = -1, id = -1;
		int match = 0;

		jchild = json_first_child(jid);
		while(jchild) {
			jchild1 = json_first_child(jchild);
			while(jchild1) {
				if(strcmp(jchild1->key, "channel") == 0) {
					channel = jchild1->number_;
				}
				if(strcmp(jchild1->key, "id") == 0) {
					id = jchild1->number_;
				}
				jchild1 = jchild1->next;
			}
			jchild = jchild->next;
		}

		struct settings_t *tmp = settings;
		while(tmp) {
			if(fabs(tmp->id-id) < EPSILON && fabs(tmp->channel-channel) < EPSILON) {
				match = 1;
				break;
			}
			tmp = tmp->next;
		}

		if(match == 0) {
			if((snode = MALLOC(sizeof(struct settings_t))) == NULL) {
				OUT_OF_MEMORY
			}
			snode->id = id;
			snode->channel = channel;
			snode->temp = 0;
			snode->humi = 0;

			json_find_number(jvalues, "temperature-offset", &snode->temp);
			json_find_number(jvalues, "humidity-offset", &snode->humi);

			snode->next = settings;
			settings = snode;
		}
	}
	return 0;
}

static void gc(void) {
	struct settings_t *tmp = NULL;
	while(settings) {
		tmp = settings;
		settings = settings->next;
		FREE(tmp);
	}
	if(settings != NULL) {
		FREE(settings);
	}
}

#if !defined(MODULE) && !defined(_WIN32)
__attribute__((weak))
#endif
void tfaInit(void) {
	protocol_register(&tfa);
	protocol_set_id(tfa, "tfa");
	protocol_device_add(tfa, "tfa", "TFA weather stations");
	protocol_device_add(tfa, "conrad_weather", "Conrad Weather Stations");
	tfa->devtype = WEATHER;
	tfa->hwtype = RF433;
	tfa->maxgaplen = MAX_PULSE_LENGTH*PULSE_DIV;
	tfa->mingaplen = MIN_PULSE_LENGTH*PULSE_DIV;
	tfa->minrawlen = MIN_RAW_LENGTH;
	tfa->maxrawlen = MAX_RAW_LENGTH;

	options_add(&tfa->options, 't', "temperature", OPTION_HAS_VALUE, DEVICES_VALUE, JSON_NUMBER, NULL, "^[0-9]{1,3}$");
	options_add(&tfa->options, 'i', "id", OPTION_HAS_VALUE, DEVICES_ID, JSON_NUMBER, NULL, "[0-9]");
	options_add(&tfa->options, 'c', "channel", OPTION_HAS_VALUE, DEVICES_ID, JSON_NUMBER, NULL, "[0-9]");
	options_add(&tfa->options, 'h', "humidity", OPTION_HAS_VALUE, DEVICES_VALUE, JSON_NUMBER, NULL, "[0-9]");
	options_add(&tfa->options, 'b', "battery", OPTION_HAS_VALUE, DEVICES_VALUE, JSON_NUMBER, NULL, "^[01]$");

	// options_add(&tfa->options, 0, "decimals", OPTION_HAS_VALUE, DEVICES_SETTING, JSON_NUMBER, (void *)2, "[0-9]");
	options_add(&tfa->options, 0, "temperature-offset", OPTION_HAS_VALUE, DEVICES_SETTING, JSON_NUMBER, (void *)0, "[0-9]");
	options_add(&tfa->options, 0, "humidity-offset", OPTION_HAS_VALUE, DEVICES_SETTING, JSON_NUMBER, (void *)0, "[0-9]");
	options_add(&tfa->options, 0, "temperature-decimals", OPTION_HAS_VALUE, GUI_SETTING, JSON_NUMBER, (void *)2, "[0-9]");
	options_add(&tfa->options, 0, "humidity-decimals", OPTION_HAS_VALUE, GUI_SETTING, JSON_NUMBER, (void *)2, "[0-9]");
	options_add(&tfa->options, 0, "show-humidity", OPTION_HAS_VALUE, GUI_SETTING, JSON_NUMBER, (void *)1, "^[10]{1}$");
	options_add(&tfa->options, 0, "show-temperature", OPTION_HAS_VALUE, GUI_SETTING, JSON_NUMBER, (void *)1, "^[10]{1}$");
	options_add(&tfa->options, 0, "show-battery", OPTION_HAS_VALUE, GUI_SETTING, JSON_NUMBER, (void *)1, "^[10]{1}$");

	tfa->parseCode=&parseCode;
	tfa->checkValues=&checkValues;
	tfa->validate=&validate;
	tfa->gc=&gc;
}

#if defined(MODULE) && !defined(_WIN32)
void compatibility(struct module_t *module) {
	module->name = "tfa";
<<<<<<< HEAD
	module->version = "2.0";
	module->reqversion = "7.0";
	module->reqcommit = "94";
=======
	module->version = "1.1";
	module->reqversion = "7.0";
	module->reqcommit = "84";
>>>>>>> efd6aaa1
}

void init(void) {
	tfaInit();
}
#endif<|MERGE_RESOLUTION|>--- conflicted
+++ resolved
@@ -1,9 +1,9 @@
 /*
 	Copyright (C) 2014 - 2016 CurlyMo
 
-  This Source Code Form is subject to the terms of the Mozilla Public
-  License, v. 2.0. If a copy of the MPL was not distributed with this
-  file, You can obtain one at http://mozilla.org/MPL/2.0/.
+	This Source Code Form is subject to the terms of the Mozilla Public
+	License, v. 2.0. If a copy of the MPL was not distributed with this
+	file, You can obtain one at http://mozilla.org/MPL/2.0/.
 */
 
 #include <stdio.h>
@@ -213,15 +213,9 @@
 #if defined(MODULE) && !defined(_WIN32)
 void compatibility(struct module_t *module) {
 	module->name = "tfa";
-<<<<<<< HEAD
 	module->version = "2.0";
 	module->reqversion = "7.0";
 	module->reqcommit = "94";
-=======
-	module->version = "1.1";
-	module->reqversion = "7.0";
-	module->reqcommit = "84";
->>>>>>> efd6aaa1
 }
 
 void init(void) {
