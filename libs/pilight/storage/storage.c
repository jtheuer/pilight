--- conflicted
+++ resolved
@@ -133,15 +133,9 @@
 			if(strlen(data->uuid) > 0) {
 				uuid = data->uuid;
 			}
-<<<<<<< HEAD
-			// if(strlen(data->settings) > 0) {
-				// settings = data->settings;
-			// }
-=======
 			/*if(strlen(data->settings) > 0) {
 				settings = data->settings;
 			}*/
->>>>>>> 2e3c0769
 			origin = data->origin;
 		} break;
 		default: {
